--- conflicted
+++ resolved
@@ -101,11 +101,7 @@
     permissions:
       contents: write # Needed for goreleaser to create GitHub release
       issues: write # Needed for goreleaser to close associated milestone
-<<<<<<< HEAD
-    uses: hashicorp/ghaction-terraform-provider-release/.github/workflows/hashicorp.yml@01981baad5d35ce2342924e60ae91cf69fe31fd0 # v2.3.0
-=======
     uses: hashicorp/ghaction-terraform-provider-release/.github/workflows/hashicorp.yml@5f388ae147bcc1e1c34822571b2f2de40694c5d6 # v5.0.0
->>>>>>> 75e9ecea
     secrets:
       hc-releases-key-prod: '${{ secrets.HC_RELEASES_KEY_PROD }}'
       hc-releases-key-staging: '${{ secrets.HC_RELEASES_KEY_STAGING }}'
